package com.hyperlogix.server.optimizer.AntColony;

import com.hyperlogix.server.config.Constants;
import com.hyperlogix.server.domain.*;
import com.hyperlogix.server.optimizer.Graph;

import lombok.Getter;
import lombok.Setter;

import java.time.Duration;
import java.time.LocalDateTime;
import java.util.ArrayList;
import java.util.HashMap;
import java.util.List;
import java.util.Map;
import java.util.Random;
import java.util.stream.Collectors;

public class Ant {
  private PLGNetwork network;
  private final PLGNetwork originalNetwork;
  @Getter
  @Setter
  private Graph graph;
  private final AntColonyConfig antColonyConfig;
  private List<Node> nodesLeft;
  private Map<Node, Map<Node, Path>> adjacencyMap;
  private Map<String, List<Stop>> routes;
  private Map<String, List<Path>> paths;
  private Map<String, Duration> tourTime;
  private Map<String, Double> tourCost;
  private Map<Node, Path> firstPath;

  public Ant(PLGNetwork network, Graph graph, AntColonyConfig antColonyConfig) {
    this.originalNetwork = network.clone();
    this.graph = graph;
    this.antColonyConfig = antColonyConfig;

    network.getTrucksCapacity();
    resetState();
  }

  public Routes findSolution() {
    for (Truck truck : network.getTrucks()) {

      Stop firstNode = new Stop(
          new Node(truck.getCode(), truck.getType().toString(), NodeType.LOCATION, truck.getLocation().integerPoint()),
          graph.getAlgorithmStartDate());
      routes.put(truck.getId(), new ArrayList<>(List.of(firstNode)));
      List<Stop> availableNodes = getAvailableNodes(truck, firstNode);
      if (availableNodes.isEmpty()) {
        continue;
      }
      Stop nextNode = availableNodes.get(new Random().nextInt(availableNodes.size()));
      moveToNode(truck, firstNode, nextNode);
    }
<<<<<<< HEAD
    while (!nodesLeft.stream().filter(node -> node.getType() == NodeType.DELIVERY).toList().isEmpty()) {
      // Select best truck instead of iterating in fixed order
      Truck bestTruck = selectBestTruck();
      if (bestTruck == null) {
        System.out.println("Logistic collapse, no more trucks available");
        // Process the current routes with A* before returning
        Routes roughSolution = new Routes(routes, paths,
            tourCost.values().stream().mapToDouble(Double::doubleValue).sum());
        return graph.processRoutesWithAStar(roughSolution, graph.getAlgorithmStartDate());
      }

      Stop currentNode = routes.get(bestTruck.getId()).getLast();
      Stop nextNode = getNextNode(currentNode, bestTruck);
      if (nextNode == null) {
        // Mark truck as temporarily unavailable by setting a flag or continue
        continue;
=======
    int truckWithoutOrdersOrOnlyRefilling = 0;
    while (!nodesLeft.stream().filter(node -> node.getType() == NodeType.DELIVERY).toList().isEmpty()) {
      truckWithoutOrdersOrOnlyRefilling = 0;
      for (Truck truck : network.getTrucks()) {
        Stop currentNode = routes.get(truck.getId()).getLast();
        Stop nextNode = getNextNode(currentNode, truck);
        if (nextNode == null || nextNode.getNode().getType() == NodeType.STATION) {
          truckWithoutOrdersOrOnlyRefilling++;
          if (truckWithoutOrdersOrOnlyRefilling == network.getTrucks().size()) {
            System.out.println("Logistic collapse, no more nodes available");
            truck.setCurrentCapacity(25);
            return new Routes(routes, paths,
                truck.getFuelConsumption((Constants.MAP_HEIGHT + Constants.MAP_WIDTH) * network.getOrders().size()));
          }
          if (nextNode == null)
            continue;
        }
        moveToNode(truck, currentNode, nextNode);
>>>>>>> 8b3e1902
      }
    }

    // Process the final routes with A* to get exact paths and timing
    Routes roughSolution = new Routes(routes, paths, tourCost.values().stream().mapToDouble(Double::doubleValue).sum());
    return graph.processRoutesWithAStar(roughSolution, graph.getAlgorithmStartDate());
  }

<<<<<<< HEAD
  private Truck selectBestTruck() {
    List<Truck> availableTrucks = new ArrayList<>();
    List<Double> truckScores = new ArrayList<>();

    for (Truck truck : network.getTrucks()) {
      if (truck.getStatus() == TruckState.MAINTENANCE || truck.getStatus() == TruckState.BROKEN_DOWN
          || truck.getStatus() == TruckState.ACTIVE) {
        continue;
      }

      Stop currentNode = routes.get(truck.getId()).getLast();
      List<Stop> availableNodes = getAvailableNodes(truck, currentNode);

      if (availableNodes.isEmpty()) {
        continue;
      }

      availableTrucks.add(truck);

      // Calculate truck efficiency score
      double score = calculateTruckScore(truck, currentNode, availableNodes);
      truckScores.add(score);
    }

    if (availableTrucks.isEmpty()) {
      return null;
    }

    // Select truck using weighted random selection based on scores
    double totalScore = truckScores.stream().mapToDouble(Double::doubleValue).sum();
    if (totalScore == 0) {
      return availableTrucks.get(new Random().nextInt(availableTrucks.size()));
    }

    List<Double> probabilities = truckScores.stream().map(score -> score / totalScore).toList();

    double randomValue = new Random().nextDouble();
    double cumulativeProbability = 0.0;
    for (int i = 0; i < availableTrucks.size(); i++) {
      cumulativeProbability += probabilities.get(i);
      if (randomValue <= cumulativeProbability) {
        return availableTrucks.get(i);
      }
    }
    return availableTrucks.getLast();
  }

  private double calculateTruckScore(Truck truck, Stop currentNode, List<Stop> availableNodes) {
    // Base efficiency: smaller trucks are more fuel efficient
    double fuelEfficiency = switch (truck.getType()) {
      case TD -> 4.0; // Best fuel efficiency (smallest truck)
      case TC -> 3.0;
      case TB -> 2.0;
      case TA -> 1.0; // Worst fuel efficiency (largest truck)
    };

    // Capacity utilization factor - prefer trucks that can make full use of their
    // capacity
    double remainingOrders = nodesLeft.stream()
        .filter(node -> node.getType() == NodeType.DELIVERY)
        .mapToDouble(node -> {
          Order order = network.getOrders().stream()
              .filter(o -> o.getId().equals(node.getId()))
              .findFirst().orElse(null);
          return order != null ? (order.getRequestedGLP() - order.getDeliveredGLP()) : 0;
        }).sum();

    double capacityMatch = Math.min(truck.getCurrentCapacity() / Math.max(remainingOrders, 1.0), 1.0);

    // Status bonus - prefer IDLE trucks to better distribute work
    double statusBonus = switch (truck.getStatus()) {
      case IDLE -> 2.0;
      case ACTIVE -> 0.5;
      default -> 0.1;
    };

    // Distance factor - consider proximity to available nodes
    double avgDistance = availableNodes.stream()
        .mapToDouble(node -> {
          if (currentNode.getNode().getType() == NodeType.LOCATION) {
            return firstPath.containsKey(node.getNode()) ? firstPath.get(node.getNode()).length() : 1000; // Fallback
                                                                                                          // high value
          } else {
            return adjacencyMap.get(currentNode.getNode()).get(node.getNode()).length();
          }
        })
        .average().orElse(1000.0);

    double distanceFactor = 1000.0 / Math.max(avgDistance, 1.0);

    // Fuel level factor - trucks with more fuel are preferred
    double fuelFactor = truck.getCurrentFuel() / truck.getFuelCapacity();

    // Combine factors
    return fuelEfficiency * statusBonus * capacityMatch * distanceFactor * fuelFactor;
  }

=======
>>>>>>> 8b3e1902
  private List<Stop> getAvailableNodes(Truck truck, Stop currentNode) {
    List<Stop> availableNodes = new ArrayList<>();
    if (truck.getStatus() == TruckState.MAINTENANCE || truck.getStatus() == TruckState.BROKEN_DOWN) {
      return List.of();
    }

    boolean returningToBase = truck.getStatus() == TruckState.RETURNING_TO_BASE;

    for (Node node : nodesLeft) {
      if (node.getId().equals(currentNode.getNode().getId()))
        continue;
      if (returningToBase && node.getType() != NodeType.STATION)
        continue;
        
      int distance;
      if (currentNode.getNode().getType() == NodeType.LOCATION) {
        // Use Manhattan distance instead of A*
        distance = calculateManhattanDistance(currentNode.getNode().getLocation(), node.getLocation());
        firstPath.put(node, new Path(List.of(currentNode.getNode().getLocation(), node.getLocation()), distance));

      } else
        distance = adjacencyMap.get(currentNode.getNode()).get(node).length();
      Duration timeToDestination = truck.getTimeToDestination(distance);
      LocalDateTime arrivalTime = currentNode.getArrivalTime().plus(timeToDestination);
      double fuelConsumption = truck.getFuelConsumption(distance);
      if (truck.getCurrentFuel() < fuelConsumption)
        continue;
      if (node.getType() == NodeType.STATION) {
        Station station = network.getStations().stream()
            .filter(s -> s.getId().equals(node.getId()))
            .findFirst().orElse(null);
        assert station != null;
        int refillableCapacity = Math.min(truck.getMaxCapacity() - truck.getCurrentCapacity(),
            station.getAvailableCapacity(arrivalTime));

        int glpToFull = truck.getMaxCapacity() - truck.getCurrentCapacity();
        if (glpToFull < truck.getMaxCapacity() * 0.3 && refillableCapacity <= glpToFull * 0.3
            && truck.getCurrentFuel() > 0.3 * truck.getFuelCapacity())
          continue;
      } else if (node.getType() == NodeType.DELIVERY) {
        Order order = network.getOrders().stream().filter(o -> o.getId().equals(node.getId()))
            .findFirst().orElse(null);
        assert order != null;
        
        if ((currentNode.getArrivalTime().plus(timeToDestination).isAfter(order.getMaxDeliveryDate())))
          continue;
        // ||
        // currentNode.getArrivalTime().plus(timeToDestination).isBefore(order.getMinDeliveryDate()))
        double fuelAfterDelivery = truck.getCurrentFuel() - fuelConsumption;
        double fuelToNearestStation = adjacencyMap.get(node).entrySet().stream()
            .filter(entry -> entry.getKey().getType() == NodeType.STATION)
            .map(entry -> entry.getValue().length()).mapToDouble(truck::getFuelConsumption).min()
            .orElse(Double.POSITIVE_INFINITY);
        if (fuelToNearestStation > fuelAfterDelivery)
          continue;
      }
      availableNodes.add(new Stop(node, arrivalTime));
    }
    return availableNodes;
  }

  private int calculateManhattanDistance(Point from, Point to) {
    return (int) ((Math.abs(from.x() - to.x()) + Math.abs(from.y() - to.y())) * Constants.EDGE_LENGTH);
  }

  private Stop getNextNode(Stop currentNode, Truck truck) {
    List<Stop> availableNodes = getAvailableNodes(truck, currentNode);
    if (availableNodes.isEmpty()) {
      return null;
    }
    List<Double> scores = new ArrayList<>();
    for (Stop node : availableNodes) {
      int distance = adjacencyMap.get(currentNode.getNode()).get(node.getNode()).length();
      double pheromone = graph.getPheromoneMap().get(currentNode.getNode()).get(node.getNode());

      double penalization;
      if (node.getNode().getType() == NodeType.STATION) {
        double capacityFactor = 1 + (double) truck.getCurrentCapacity() / truck.getMaxCapacity();
        penalization = capacityFactor;
      } else {

        // Suponemos que puedes acceder a la orden por ID
        Order order = network.getOrders().stream()
            .filter(o -> o.getId().equals(node.getNode().getId()))
            .findFirst().orElse(null);
        // Usar la urgencia basada en la ventana de entrega
        Duration timeLeft = Duration.between(currentNode.getArrivalTime(), order.getMaxDeliveryDate());
        long minutesLeft = timeLeft.toMinutes();

        long maxTimeLeft = network.getOrders().stream()
            .filter(o -> o.getMaxDeliveryDate().isAfter(currentNode.getArrivalTime()))
            .mapToLong(o -> Duration.between(currentNode.getArrivalTime(), o.getMaxDeliveryDate()).toMinutes())
            .max().orElse(1);

        double urgencyFactor = 1 - Math.min((double) minutesLeft / maxTimeLeft, 1.0); // Más cerca del deadline = mayor
                                                                                      // urgencia
        double urgencyPenaltyScale = 0.5;
        double urgencyPenalty = 1 + urgencyPenaltyScale * urgencyFactor;

        penalization = urgencyPenalty / (1 + (double) truck.getCurrentCapacity() / truck.getMaxCapacity());

      }

      double heuristic = 1.0 / (penalization * distance);
      double score = Math.pow(pheromone, antColonyConfig.ALPHA()) * Math.pow(heuristic, antColonyConfig.BETA());
      scores.add(score);
    }

    double totalScore = scores.stream().mapToDouble(Double::doubleValue).sum();
    List<Double> probabilities = scores.stream().map(score -> score / totalScore).toList();

    double randomValue = new Random().nextDouble();
    double cumulativeProbability = 0.0;
    for (int i = 0; i < availableNodes.size(); i++) {
      cumulativeProbability += probabilities.get(i);
      if (randomValue <= cumulativeProbability) {
        return availableNodes.get(i);
      }
    }
    return availableNodes.getLast();
  }

  private void moveToNode(Truck truck, Stop currentNode, Stop nextNode) {
    Path path;
    if (currentNode.getNode().getType() == NodeType.LOCATION) {
      path = firstPath.get(nextNode.getNode());
    } else {
      path = adjacencyMap.get(currentNode.getNode()).get(nextNode.getNode());
    }
    this.paths.get(truck.getId())
        .add(path.points().getFirst() == currentNode.getNode().getLocation() ? path : path.reverse());
    int distance = path.length();
    // No need to recalculate adjacency map since we're using Manhattan distance
    Duration timeToDestination = truck.getTimeToDestination(distance);
    double fuelConsumption = truck.getFuelConsumption(distance);
    nextNode.setArrivalTime(currentNode.getArrivalTime().plus(timeToDestination));
    this.routes.get(truck.getId()).add(nextNode);

    if (nextNode.getNode().getType() == NodeType.STATION) {
      truck.setCurrentFuel(truck.getFuelCapacity());
      int glpToFull = truck.getMaxCapacity() - truck.getCurrentCapacity();
      Station station = network.getStations().stream()
          .filter(s -> s.getId().equals(nextNode.getNode().getId()))
          .findFirst().orElse(null);
      assert station != null;
      int glpToRefill = Math.min(glpToFull, station.getAvailableCapacity(nextNode.getArrivalTime()));
      station.reserveCapacity(nextNode.getArrivalTime(), glpToRefill, truck.getId(), null);
      truck.setCurrentCapacity(truck.getCurrentCapacity() + glpToRefill);
      truck.setCurrentFuel(truck.getMaxCapacity());
    } else if (nextNode.getNode().getType() == NodeType.DELIVERY) {
      Order order = network.getOrders().stream().filter(o -> o.getId().equals(nextNode.getNode().getId()))
          .findFirst().orElse(null);
      assert order != null;

      int glpToDeliver = Math.min(truck.getCurrentCapacity(), order.getRequestedGLP() - order.getAssignedGLP());

      if (order.getAssignedGLP() + glpToDeliver == order.getRequestedGLP()) {
        order.setAssignedGLP(order.getRequestedGLP());
        nodesLeft.remove(nextNode.getNode());
      } else
        order.setAssignedGLP(order.getAssignedGLP() + glpToDeliver);
      truck.setCurrentCapacity(truck.getCurrentCapacity() - glpToDeliver);
      truck.setCurrentFuel(truck.getCurrentFuel() - fuelConsumption);
      truck.setLocation(nextNode.getNode().getLocation());
    }
    this.tourTime.put(truck.getId(), this.tourTime.get(truck.getId()).plus(timeToDestination));
    this.tourCost.put(truck.getId(), this.tourCost.get(truck.getId()) + fuelConsumption);

  }

public void resetState() {

    this.network = originalNetwork.clone();
    this.adjacencyMap = graph.createAdjacencyMap(graph.getAlgorithmStartDate());
    this.nodesLeft = new ArrayList<>(adjacencyMap.keySet().stream().toList());
    this.routes = network.getTrucks().stream()
        .collect(Collectors.toMap(Truck::getId, truck -> new ArrayList<>())); // Use mutable list
    this.paths = network.getTrucks().stream()
        .collect(Collectors.toMap(Truck::getId, truck -> new ArrayList<>())); // Use mutable list
    this.tourTime = network.getTrucks().stream()
        .collect(Collectors.toMap(Truck::getId, truck -> Duration.ZERO));
    this.tourCost = network.getTrucks().stream()
        .collect(Collectors.toMap(Truck::getId, truck -> 0.0));
    this.firstPath = new HashMap<>();

  }
}
<|MERGE_RESOLUTION|>--- conflicted
+++ resolved
@@ -43,6 +43,7 @@
   public Routes findSolution() {
     for (Truck truck : network.getTrucks()) {
 
+
       Stop firstNode = new Stop(
           new Node(truck.getCode(), truck.getType().toString(), NodeType.LOCATION, truck.getLocation().integerPoint()),
           graph.getAlgorithmStartDate());
@@ -54,7 +55,6 @@
       Stop nextNode = availableNodes.get(new Random().nextInt(availableNodes.size()));
       moveToNode(truck, firstNode, nextNode);
     }
-<<<<<<< HEAD
     while (!nodesLeft.stream().filter(node -> node.getType() == NodeType.DELIVERY).toList().isEmpty()) {
       // Select best truck instead of iterating in fixed order
       Truck bestTruck = selectBestTruck();
@@ -71,26 +71,6 @@
       if (nextNode == null) {
         // Mark truck as temporarily unavailable by setting a flag or continue
         continue;
-=======
-    int truckWithoutOrdersOrOnlyRefilling = 0;
-    while (!nodesLeft.stream().filter(node -> node.getType() == NodeType.DELIVERY).toList().isEmpty()) {
-      truckWithoutOrdersOrOnlyRefilling = 0;
-      for (Truck truck : network.getTrucks()) {
-        Stop currentNode = routes.get(truck.getId()).getLast();
-        Stop nextNode = getNextNode(currentNode, truck);
-        if (nextNode == null || nextNode.getNode().getType() == NodeType.STATION) {
-          truckWithoutOrdersOrOnlyRefilling++;
-          if (truckWithoutOrdersOrOnlyRefilling == network.getTrucks().size()) {
-            System.out.println("Logistic collapse, no more nodes available");
-            truck.setCurrentCapacity(25);
-            return new Routes(routes, paths,
-                truck.getFuelConsumption((Constants.MAP_HEIGHT + Constants.MAP_WIDTH) * network.getOrders().size()));
-          }
-          if (nextNode == null)
-            continue;
-        }
-        moveToNode(truck, currentNode, nextNode);
->>>>>>> 8b3e1902
       }
     }
 
@@ -99,7 +79,6 @@
     return graph.processRoutesWithAStar(roughSolution, graph.getAlgorithmStartDate());
   }
 
-<<<<<<< HEAD
   private Truck selectBestTruck() {
     List<Truck> availableTrucks = new ArrayList<>();
     List<Double> truckScores = new ArrayList<>();
@@ -197,8 +176,6 @@
     return fuelEfficiency * statusBonus * capacityMatch * distanceFactor * fuelFactor;
   }
 
-=======
->>>>>>> 8b3e1902
   private List<Stop> getAvailableNodes(Truck truck, Stop currentNode) {
     List<Stop> availableNodes = new ArrayList<>();
     if (truck.getStatus() == TruckState.MAINTENANCE || truck.getStatus() == TruckState.BROKEN_DOWN) {
@@ -242,6 +219,7 @@
         Order order = network.getOrders().stream().filter(o -> o.getId().equals(node.getId()))
             .findFirst().orElse(null);
         assert order != null;
+        
         
         if ((currentNode.getArrivalTime().plus(timeToDestination).isAfter(order.getMaxDeliveryDate())))
           continue;
@@ -357,8 +335,11 @@
 
       if (order.getAssignedGLP() + glpToDeliver == order.getRequestedGLP()) {
         order.setAssignedGLP(order.getRequestedGLP());
+      if (order.getAssignedGLP() + glpToDeliver == order.getRequestedGLP()) {
+        order.setAssignedGLP(order.getRequestedGLP());
         nodesLeft.remove(nextNode.getNode());
       } else
+        order.setAssignedGLP(order.getAssignedGLP() + glpToDeliver);
         order.setAssignedGLP(order.getAssignedGLP() + glpToDeliver);
       truck.setCurrentCapacity(truck.getCurrentCapacity() - glpToDeliver);
       truck.setCurrentFuel(truck.getCurrentFuel() - fuelConsumption);
@@ -368,6 +349,7 @@
     this.tourCost.put(truck.getId(), this.tourCost.get(truck.getId()) + fuelConsumption);
 
   }
+}
 
 public void resetState() {
 
@@ -384,5 +366,7 @@
         .collect(Collectors.toMap(Truck::getId, truck -> 0.0));
     this.firstPath = new HashMap<>();
 
+
   }
 }
+
