package com.hyperlogix.server.optimizer.AntColony;

import com.hyperlogix.server.domain.Routes;
import com.hyperlogix.server.optimizer.Graph;
import com.hyperlogix.server.optimizer.Notifier;
import com.hyperlogix.server.optimizer.Optimizer;
import com.hyperlogix.server.optimizer.OptimizerContext;
import com.hyperlogix.server.optimizer.OptimizerResult;
import com.hyperlogix.server.features.planification.dtos.LogisticCollapseEvent;

import org.springframework.context.ApplicationEventPublisher;

import java.time.Duration;
import java.util.ArrayList;
import java.util.Collections;
import java.util.List;
import java.util.concurrent.*;

public class AntColonyOptimizer implements Optimizer {
  private AntColonyConfig antColonyConfig;
  private Graph graph;
  private List<Ant> ants;
  private ApplicationEventPublisher eventPublisher;
  private String sessionId;

  public AntColonyOptimizer(AntColonyConfig antColonyConfig) {
    this.antColonyConfig = antColonyConfig;
  }

  public void setEventPublisher(ApplicationEventPublisher eventPublisher) {
    this.eventPublisher = eventPublisher;
  }

  public void setSessionId(String sessionId) {
    this.sessionId = sessionId;
  }

  @Override
  public OptimizerResult run(OptimizerContext ctx, Duration maxDuration, Notifier notifier) {
    graph = new Graph(ctx.plgNetwork, ctx.algorithmStartDate, antColonyConfig, ctx.incidents);

    ants = new ArrayList<>();
    for (int i = 0; i < antColonyConfig.NUM_ANTS(); i++) {
<<<<<<< HEAD
      Ant ant = new Ant(ctx.plgNetwork, graph, antColonyConfig);
=======
      Ant ant = new Ant(ctx.plgNetwork, graph, antColonyConfig, ctx.incidents);
      // Configurar el evento publisher y sessionId para cada hormiga
      ant.setEventPublisher(eventPublisher);
      ant.setSessionId(sessionId);
>>>>>>> 95f6c63b
      ants.add(ant);
    }

    Routes bestSolution = null;
    int numThreads = Math.min(ants.size(), Runtime.getRuntime().availableProcessors());
    ExecutorService executor = Executors.newFixedThreadPool(numThreads, r -> {
      Thread t = new Thread(r, "AntColony-" + System.currentTimeMillis());
      t.setDaemon(true);
      return t;
    });

    long startTime = System.currentTimeMillis();
    long maxDurationMillis = maxDuration.toMillis();

    try {
      for (int i = 0; i < antColonyConfig.NUM_ITERATIONS(); i++) {
        long elapsedTime = System.currentTimeMillis() - startTime;
        if (elapsedTime >= maxDurationMillis) {
          System.out.println("Optimization terminated due to time limit. Completed " + i + " iterations.");
          break;
        }

        ants.forEach(Ant::resetState);
        List<Routes> solutions = Collections.synchronizedList(new ArrayList<>());
        List<Future<Routes>> futures = new ArrayList<>();

        for (Ant ant : ants) {
          Callable<Routes> task = () -> {
            Routes routes = ant.findSolution();
            return routes;
          };
          futures.add(executor.submit(task));
        }

        for (Future<Routes> future : futures) {
          try {
            solutions.add(future.get());
          } catch (InterruptedException | ExecutionException e) {
            Thread.currentThread().interrupt();
            System.err.println("Error retrieving ant solution: " + e.getMessage());
            e.printStackTrace();
          }
        }

        List<Routes> sortedSolutions = new ArrayList<>(solutions);
        sortedSolutions.sort((r1, r2) -> Double.compare(r1.getCost(), r2.getCost()));

        if (!sortedSolutions.isEmpty()) {
          if (bestSolution == null || sortedSolutions.get(0).getCost() < bestSolution.getCost()) {
            bestSolution = sortedSolutions.get(0);
          }
          graph.updatePheromoneMap(sortedSolutions, antColonyConfig);
        }

        if (notifier != null) {
          notifier.notify(new OptimizerResult(
              bestSolution,
              bestSolution != null ? bestSolution.getCost() : Double.MAX_VALUE));
        }
      }
    } finally {
      // Ensure executor is properly shut down
      executor.shutdown();
      try {
        if (!executor.awaitTermination(5, TimeUnit.SECONDS)) {
          executor.shutdownNow();
          if (!executor.awaitTermination(5, TimeUnit.SECONDS)) {
            System.err.println("AntColonyOptimizer: Executor did not terminate after forced shutdown");
          }
        }
      } catch (InterruptedException e) {
        executor.shutdownNow();
        Thread.currentThread().interrupt();
      }
    }

    // Si no se encontró solución válida dentro del tiempo límite, publicar
    // LogisticCollapse
    if (bestSolution == null && eventPublisher != null && sessionId != null) {
      LogisticCollapseEvent collapseEvent = new LogisticCollapseEvent(
          sessionId,
          "TIME_LIMIT_EXCEEDED",
          "No se pudo encontrar una solución válida dentro del tiempo límite de " + maxDuration.toMinutes()
              + " minutos",
          java.time.LocalDateTime.now(),
          0.95,
          "Algoritmo de optimización");
      eventPublisher.publishEvent(collapseEvent);
    }

    // Return best solution found
    if (bestSolution != null) {
      return new OptimizerResult(bestSolution, bestSolution.getCost());
    } else {
      return new OptimizerResult(null, Double.MAX_VALUE);
    }
  }

  @Override
  public OptimizerResult run(OptimizerContext ctx, Duration maxDuration) {
    return run(ctx, maxDuration, null);
  }

}<|MERGE_RESOLUTION|>--- conflicted
+++ resolved
@@ -41,14 +41,7 @@
 
     ants = new ArrayList<>();
     for (int i = 0; i < antColonyConfig.NUM_ANTS(); i++) {
-<<<<<<< HEAD
-      Ant ant = new Ant(ctx.plgNetwork, graph, antColonyConfig);
-=======
       Ant ant = new Ant(ctx.plgNetwork, graph, antColonyConfig, ctx.incidents);
-      // Configurar el evento publisher y sessionId para cada hormiga
-      ant.setEventPublisher(eventPublisher);
-      ant.setSessionId(sessionId);
->>>>>>> 95f6c63b
       ants.add(ant);
     }
 
