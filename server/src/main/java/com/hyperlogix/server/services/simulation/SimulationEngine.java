--- conflicted
+++ resolved
@@ -65,11 +65,6 @@
   private LocalDateTime lastOrderRateCheck = null;
   private static final Duration ORDER_RATE_CHECK_WINDOW = Duration.ofMinutes(10);
 
-<<<<<<< HEAD
-  // Mapa para guardar las órdenes DELAYED que deben ser prioridad para cada camión
-  private final Map<String, List<String>> truckPriorityOrders = new ConcurrentHashMap<>();
-=======
->>>>>>> ac1333eb
 
   public SimulationEngine(String sessionId,
       SimulationConfig simulationConfig,
@@ -205,22 +200,6 @@
         // Handle trucks that are completely broken down (TYPE_2/TYPE_3 incidents)
         if (truck.getStatus() == TruckState.BROKEN_DOWN) {
           continue; // These trucks need workshop repair, skip all processing
-<<<<<<< HEAD
-        }
-
-        // Handle trucks in maintenance (TYPE_1 incidents) - they stay in standby
-        if (truck.getStatus() == TruckState.MAINTENANCE) {
-          boolean recovered = incidentManager.handleMaintenanceDelay(truck, simulatedTime);
-          if (!recovered) {
-            // Truck is still in maintenance, skip movement but keep route assigned
-            log.trace("Truck {} in maintenance standby - route preserved", truck.getId());
-            continue;
-          }
-          // If recovered, continue with normal processing below
-          changeOrdersState(truck.getId(), OrderStatus.IN_PROGRESS);
-          log.info("Truck {} recovered from maintenance, resuming route", truck.getId());
-=======
->>>>>>> ac1333eb
         }
 
         // Handle trucks in maintenance (TYPE_1 incidents) - they stay in standby
@@ -331,14 +310,6 @@
       truck.setStatus(TruckState.IDLE);
       log.info("Truck {} returned to base and is now IDLE", truck.getId());
     }
-<<<<<<< HEAD
-=======
-    
-    if(truck.getStatus()== TruckState.RETURNING_TO_BASE){
-      truck.setStatus(TruckState.IDLE);
-      log.info("Truck {} returned to base and is now IDLE", truck.getId());
-    }
->>>>>>> ac1333eb
   }
 
   private void handleDeliveryArrival(Truck truck, Stop stop) {
