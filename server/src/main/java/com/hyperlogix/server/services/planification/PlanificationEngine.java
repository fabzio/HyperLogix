package com.hyperlogix.server.services.planification;

import java.time.Duration;
import java.time.LocalDateTime;
import java.util.List;

import org.slf4j.Logger;
import org.slf4j.LoggerFactory;
import org.springframework.context.ApplicationEventPublisher;

import com.hyperlogix.server.domain.OrderStatus;
import com.hyperlogix.server.domain.PLGNetwork;
import com.hyperlogix.server.domain.Incident;

import com.hyperlogix.server.domain.Routes;
import com.hyperlogix.server.optimizer.OptimizerContext;
import com.hyperlogix.server.optimizer.OptimizerResult;
import com.hyperlogix.server.optimizer.AntColony.AntColonyConfig;
import com.hyperlogix.server.optimizer.AntColony.AntColonyOptimizer;

public class PlanificationEngine implements Runnable {

  private static final Logger log = LoggerFactory.getLogger(PlanificationEngine.class);
  private final PlanificationNotifier notifier;
  private final PLGNetwork network;
  private final LocalDateTime algorithmTime;
  private final Duration algorithmDuration;
  private final ApplicationEventPublisher eventPublisher;
  private final String sessionId;
<<<<<<< HEAD
  private final Runnable onComplete;
=======
  private final List<Incident> incidents;
>>>>>>> 95f6c63b
  private volatile Thread currentThread;
  private volatile boolean isPlanning = false;
  private volatile int currentNodesProcessed = 0;

  public PlanificationEngine(PLGNetwork network, PlanificationNotifier notifier, LocalDateTime algorithmTime,
<<<<<<< HEAD
      Duration algorithmDuration, ApplicationEventPublisher eventPublisher, String sessionId, Runnable onComplete) {
=======
      Duration algorithmDuration, List<Incident> incidents, ApplicationEventPublisher eventPublisher, String sessionId) {
>>>>>>> 95f6c63b
    this.notifier = notifier;
    this.network = network;
    this.algorithmTime = algorithmTime;
    this.algorithmDuration = algorithmDuration;
    this.eventPublisher = eventPublisher;
    this.sessionId = sessionId;
<<<<<<< HEAD
    this.onComplete = onComplete;
=======
    this.incidents = incidents != null ? incidents : List.of();
>>>>>>> 95f6c63b
  }

  // Constructor sin eventos para compatibilidad hacia atrás
  public PlanificationEngine(PLGNetwork network, PlanificationNotifier notifier, LocalDateTime algorithmTime,
<<<<<<< HEAD
      Duration algorithmDuration) {
    this(network, notifier, algorithmTime, algorithmDuration, null, null,null);
=======
      Duration algorithmDuration, List<Incident> incidents) {
    this(network, notifier, algorithmTime, algorithmDuration, incidents, null, null);
>>>>>>> 95f6c63b
  }

  @Override
  public void run() {
    currentThread = Thread.currentThread();
    isPlanning = true;

    // Count calculating orders and log details for debugging
    long calculatingOrdersCount = network.getOrders().stream()
        .filter(order -> order.getStatus() == OrderStatus.CALCULATING)
        .count();

    currentNodesProcessed = (int) calculatingOrdersCount + network.getStations().size() + (incidents != null ? incidents.size() : 0);

    log.info("Planification starting with {} total orders, {} calculating orders, {} stations and {} incidents",
        network.getOrders().size(), calculatingOrdersCount, network.getStations().size(), (incidents != null ? incidents.size() : 0));

    // Log order details for debugging
    network.getOrders().forEach(order -> log.debug("Order {}: status={}, clientId={}, requestedGLP={}",
        order.getId(), order.getStatus(), order.getClientId(), order.getRequestedGLP()));

    try {
      AntColonyConfig config = new AntColonyConfig(
          4,
          5,
          1.0,
          2.0,
          0.5,
          100.0,
          1.0);
      AntColonyOptimizer optimizer = new AntColonyOptimizer(config);

      // Configurar el event publisher y session ID si están disponibles
      if (eventPublisher != null && sessionId != null) {
        optimizer.setEventPublisher(eventPublisher);
        optimizer.setSessionId(sessionId);
      }

      OptimizerContext ctx = new OptimizerContext(
          network,
          algorithmTime,
          incidents);

      log.info("Running optimizer with {} trucks and {} calculating orders",
          network.getTrucks().size(), calculatingOrdersCount);

      OptimizerResult result = optimizer.run(ctx, algorithmDuration);

      Routes routes = result.getRoutes();

      log.info("Planification completed. Generated routes for {} trucks",
          routes.getStops().keySet().size());

      sendPlanificationResult(routes);
    } catch (Exception e) {
      if (Thread.currentThread().isInterrupted()) {
        return;
      }
    } finally {
      isPlanning = false;
      currentNodesProcessed = 0;
      currentThread = null;
      if (onComplete != null) {
        onComplete.run();
      }
    }
  }

  public void stop() {
    isPlanning = false;
    Thread thread = currentThread;
    if (thread != null) {
      thread.interrupt();
    }
  }

  public PlanificationStatus getStatus() {
    return new PlanificationStatus(isPlanning, currentNodesProcessed);
  }

  public void updateNodesProcessed(int nodes) {
    this.currentNodesProcessed = nodes;
  }

  private void sendPlanificationResult(Routes routes) {
    notifier.notify(routes);
  }

}
<|MERGE_RESOLUTION|>--- conflicted
+++ resolved
@@ -1,155 +1,140 @@
-package com.hyperlogix.server.services.planification;
-
-import java.time.Duration;
-import java.time.LocalDateTime;
-import java.util.List;
-
-import org.slf4j.Logger;
-import org.slf4j.LoggerFactory;
-import org.springframework.context.ApplicationEventPublisher;
-
-import com.hyperlogix.server.domain.OrderStatus;
-import com.hyperlogix.server.domain.PLGNetwork;
-import com.hyperlogix.server.domain.Incident;
-
-import com.hyperlogix.server.domain.Routes;
-import com.hyperlogix.server.optimizer.OptimizerContext;
-import com.hyperlogix.server.optimizer.OptimizerResult;
-import com.hyperlogix.server.optimizer.AntColony.AntColonyConfig;
-import com.hyperlogix.server.optimizer.AntColony.AntColonyOptimizer;
-
-public class PlanificationEngine implements Runnable {
-
-  private static final Logger log = LoggerFactory.getLogger(PlanificationEngine.class);
-  private final PlanificationNotifier notifier;
-  private final PLGNetwork network;
-  private final LocalDateTime algorithmTime;
-  private final Duration algorithmDuration;
-  private final ApplicationEventPublisher eventPublisher;
-  private final String sessionId;
-<<<<<<< HEAD
-  private final Runnable onComplete;
-=======
-  private final List<Incident> incidents;
->>>>>>> 95f6c63b
-  private volatile Thread currentThread;
-  private volatile boolean isPlanning = false;
-  private volatile int currentNodesProcessed = 0;
-
-  public PlanificationEngine(PLGNetwork network, PlanificationNotifier notifier, LocalDateTime algorithmTime,
-<<<<<<< HEAD
-      Duration algorithmDuration, ApplicationEventPublisher eventPublisher, String sessionId, Runnable onComplete) {
-=======
-      Duration algorithmDuration, List<Incident> incidents, ApplicationEventPublisher eventPublisher, String sessionId) {
->>>>>>> 95f6c63b
-    this.notifier = notifier;
-    this.network = network;
-    this.algorithmTime = algorithmTime;
-    this.algorithmDuration = algorithmDuration;
-    this.eventPublisher = eventPublisher;
-    this.sessionId = sessionId;
-<<<<<<< HEAD
-    this.onComplete = onComplete;
-=======
-    this.incidents = incidents != null ? incidents : List.of();
->>>>>>> 95f6c63b
-  }
-
-  // Constructor sin eventos para compatibilidad hacia atrás
-  public PlanificationEngine(PLGNetwork network, PlanificationNotifier notifier, LocalDateTime algorithmTime,
-<<<<<<< HEAD
-      Duration algorithmDuration) {
-    this(network, notifier, algorithmTime, algorithmDuration, null, null,null);
-=======
-      Duration algorithmDuration, List<Incident> incidents) {
-    this(network, notifier, algorithmTime, algorithmDuration, incidents, null, null);
->>>>>>> 95f6c63b
-  }
-
-  @Override
-  public void run() {
-    currentThread = Thread.currentThread();
-    isPlanning = true;
-
-    // Count calculating orders and log details for debugging
-    long calculatingOrdersCount = network.getOrders().stream()
-        .filter(order -> order.getStatus() == OrderStatus.CALCULATING)
-        .count();
-
-    currentNodesProcessed = (int) calculatingOrdersCount + network.getStations().size() + (incidents != null ? incidents.size() : 0);
-
-    log.info("Planification starting with {} total orders, {} calculating orders, {} stations and {} incidents",
-        network.getOrders().size(), calculatingOrdersCount, network.getStations().size(), (incidents != null ? incidents.size() : 0));
-
-    // Log order details for debugging
-    network.getOrders().forEach(order -> log.debug("Order {}: status={}, clientId={}, requestedGLP={}",
-        order.getId(), order.getStatus(), order.getClientId(), order.getRequestedGLP()));
-
-    try {
-      AntColonyConfig config = new AntColonyConfig(
-          4,
-          5,
-          1.0,
-          2.0,
-          0.5,
-          100.0,
-          1.0);
-      AntColonyOptimizer optimizer = new AntColonyOptimizer(config);
-
-      // Configurar el event publisher y session ID si están disponibles
-      if (eventPublisher != null && sessionId != null) {
-        optimizer.setEventPublisher(eventPublisher);
-        optimizer.setSessionId(sessionId);
-      }
-
-      OptimizerContext ctx = new OptimizerContext(
-          network,
-          algorithmTime,
-          incidents);
-
-      log.info("Running optimizer with {} trucks and {} calculating orders",
-          network.getTrucks().size(), calculatingOrdersCount);
-
-      OptimizerResult result = optimizer.run(ctx, algorithmDuration);
-
-      Routes routes = result.getRoutes();
-
-      log.info("Planification completed. Generated routes for {} trucks",
-          routes.getStops().keySet().size());
-
-      sendPlanificationResult(routes);
-    } catch (Exception e) {
-      if (Thread.currentThread().isInterrupted()) {
-        return;
-      }
-    } finally {
-      isPlanning = false;
-      currentNodesProcessed = 0;
-      currentThread = null;
-      if (onComplete != null) {
-        onComplete.run();
-      }
-    }
-  }
-
-  public void stop() {
-    isPlanning = false;
-    Thread thread = currentThread;
-    if (thread != null) {
-      thread.interrupt();
-    }
-  }
-
-  public PlanificationStatus getStatus() {
-    return new PlanificationStatus(isPlanning, currentNodesProcessed);
-  }
-
-  public void updateNodesProcessed(int nodes) {
-    this.currentNodesProcessed = nodes;
-  }
-
-  private void sendPlanificationResult(Routes routes) {
-    notifier.notify(routes);
-  }
-
-}
+package com.hyperlogix.server.services.planification;
+
+import java.time.Duration;
+import java.time.LocalDateTime;
+import java.util.List;
+
+import org.slf4j.Logger;
+import org.slf4j.LoggerFactory;
+import org.springframework.context.ApplicationEventPublisher;
+
+import com.hyperlogix.server.domain.OrderStatus;
+import com.hyperlogix.server.domain.PLGNetwork;
+import com.hyperlogix.server.domain.Incident;
+
+import com.hyperlogix.server.domain.Routes;
+import com.hyperlogix.server.optimizer.OptimizerContext;
+import com.hyperlogix.server.optimizer.OptimizerResult;
+import com.hyperlogix.server.optimizer.AntColony.AntColonyConfig;
+import com.hyperlogix.server.optimizer.AntColony.AntColonyOptimizer;
+
+public class PlanificationEngine implements Runnable {
+
+  private static final Logger log = LoggerFactory.getLogger(PlanificationEngine.class);
+  private final PlanificationNotifier notifier;
+  private final PLGNetwork network;
+  private final LocalDateTime algorithmTime;
+  private final Duration algorithmDuration;
+  private final ApplicationEventPublisher eventPublisher;
+  private final String sessionId;
+  private final List<Incident> incidents;
+  private final Runnable onComplete;
+  private volatile Thread currentThread;
+  private volatile boolean isPlanning = false;
+  private volatile int currentNodesProcessed = 0;
+
+  public PlanificationEngine(PLGNetwork network, PlanificationNotifier notifier, LocalDateTime algorithmTime,
+      Duration algorithmDuration, List<Incident> incidents, ApplicationEventPublisher eventPublisher, String sessionId, Runnable onComplete) {
+    this.notifier = notifier;
+    this.network = network;
+    this.algorithmTime = algorithmTime;
+    this.algorithmDuration = algorithmDuration;
+    this.eventPublisher = eventPublisher;
+    this.sessionId = sessionId;
+    this.incidents = incidents != null ? incidents : List.of();
+    this.onComplete = onComplete;
+  }
+
+  // Constructor sin eventos para compatibilidad hacia atrás
+  public PlanificationEngine(PLGNetwork network, PlanificationNotifier notifier, LocalDateTime algorithmTime,
+      Duration algorithmDuration, List<Incident> incidents) {
+    this(network, notifier, algorithmTime, algorithmDuration, incidents, null, null, null);
+  }
+
+  @Override
+  public void run() {
+    currentThread = Thread.currentThread();
+    isPlanning = true;
+
+    // Count calculating orders and log details for debugging
+    long calculatingOrdersCount = network.getOrders().stream()
+        .filter(order -> order.getStatus() == OrderStatus.CALCULATING)
+        .count();
+
+    currentNodesProcessed = (int) calculatingOrdersCount + network.getStations().size() + (incidents != null ? incidents.size() : 0);
+
+    log.info("Planification starting with {} total orders, {} calculating orders, {} stations and {} incidents",
+        network.getOrders().size(), calculatingOrdersCount, network.getStations().size(), (incidents != null ? incidents.size() : 0));
+
+    // Log order details for debugging
+    network.getOrders().forEach(order -> log.debug("Order {}: status={}, clientId={}, requestedGLP={}",
+        order.getId(), order.getStatus(), order.getClientId(), order.getRequestedGLP()));
+
+    try {
+      AntColonyConfig config = new AntColonyConfig(
+          4,
+          5,
+          1.0,
+          2.0,
+          0.5,
+          100.0,
+          1.0);
+      AntColonyOptimizer optimizer = new AntColonyOptimizer(config);
+
+      // Configurar el event publisher y session ID si están disponibles
+      if (eventPublisher != null && sessionId != null) {
+        optimizer.setEventPublisher(eventPublisher);
+        optimizer.setSessionId(sessionId);
+      }
+
+      OptimizerContext ctx = new OptimizerContext(
+          network,
+          algorithmTime,
+          incidents);
+
+      log.info("Running optimizer with {} trucks and {} calculating orders",
+          network.getTrucks().size(), calculatingOrdersCount);
+
+      OptimizerResult result = optimizer.run(ctx, algorithmDuration);
+
+      Routes routes = result.getRoutes();
+
+      log.info("Planification completed. Generated routes for {} trucks",
+          routes.getStops().keySet().size());
+
+      sendPlanificationResult(routes);
+    } catch (Exception e) {
+      if (Thread.currentThread().isInterrupted()) {
+        return;
+      }
+    } finally {
+      isPlanning = false;
+      currentNodesProcessed = 0;
+      currentThread = null;
+      if (onComplete != null) {
+        onComplete.run();
+      }
+    }
+  }
+
+  public void stop() {
+    isPlanning = false;
+    Thread thread = currentThread;
+    if (thread != null) {
+      thread.interrupt();
+    }
+  }
+
+  public PlanificationStatus getStatus() {
+    return new PlanificationStatus(isPlanning, currentNodesProcessed);
+  }
+
+  public void updateNodesProcessed(int nodes) {
+    this.currentNodesProcessed = nodes;
+  }
+
+  private void sendPlanificationResult(Routes routes) {
+    notifier.notify(routes);
+  }
+
+}