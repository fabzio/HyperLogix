package com.hyperlogix.server.services.planification;

import java.time.Duration;
import java.time.LocalDateTime;
import java.util.List;
import java.util.Map;
import java.util.concurrent.ConcurrentHashMap;
import java.util.concurrent.ExecutorService;
import java.util.concurrent.Executors;
import java.util.concurrent.TimeUnit;

import org.springframework.beans.factory.annotation.Autowired;
import org.springframework.context.ApplicationEventPublisher;
import org.springframework.messaging.simp.SimpMessagingTemplate;
import org.springframework.stereotype.Service;

import com.hyperlogix.server.domain.Incident;
import com.hyperlogix.server.domain.PLGNetwork;
import com.hyperlogix.server.features.planification.dtos.PlanificationResponseEvent;

import jakarta.annotation.PreDestroy;
import lombok.extern.slf4j.Slf4j;

@Service
@Slf4j
public class PlanificationService {
  @Autowired
  private ApplicationEventPublisher eventPublisher;
  @Autowired
  private SimpMessagingTemplate messaging;
  private final Map<String, PlanificationEngine> planification = new ConcurrentHashMap<>();
  private final ExecutorService executor = Executors.newCachedThreadPool(r -> {
    Thread t = new Thread(r, "PlanificationService-" + System.currentTimeMillis());
    t.setDaemon(true);
    return t;
  });

  public void startPlanification(String planificationId, PLGNetwork network, LocalDateTime algorithmTime,
      Duration algorithmDuration) {
    startPlanification(planificationId, network, algorithmTime, algorithmDuration, List.of());
  }

  public void startPlanification(String planificationId, PLGNetwork network, LocalDateTime algorithmTime,
      Duration algorithmDuration, List<Incident> incidents) {
    PlanificationNotifier notifier = routes -> {
      PlanificationResponseEvent responseEvent = new PlanificationResponseEvent(planificationId, routes);
      messaging.convertAndSend("/topic/planification/response",
          responseEvent);
      eventPublisher.publishEvent(responseEvent);
    };

    // Usar el nuevo constructor que incluye eventPublisher y sessionId
    PlanificationEngine engine = new PlanificationEngine(network, notifier, algorithmTime, algorithmDuration,
<<<<<<< HEAD
                                                         eventPublisher, planificationId,()->{
      System.out.println("Removing");
      planification.remove(planificationId);
    });
=======
                                                         incidents, eventPublisher, planificationId);
>>>>>>> 95f6c63b
    stopPlanification(planificationId);
    planification.put(planificationId, engine);
    executor.execute(engine);
  }

  public void stopPlanification(String planificationId) {
    PlanificationEngine engine = planification.get(planificationId);
    if (engine != null) {
      engine.stop();
      planification.remove(planificationId);
    }
  }

  public PlanificationStatus getPlanificationStatus(String planificationId) {
    PlanificationEngine engine = planification.get(planificationId);
    if (engine != null) {
      return engine.getStatus();
    }
    return new PlanificationStatus(false, 0);
  }

  /**
   * Cleanup resources when the service is being destroyed
   */
  @PreDestroy
  public void cleanup() {
    log.info("Cleaning up PlanificationService resources...");
    
    // Stop all running planifications
    planification.values().forEach(PlanificationEngine::stop);
    planification.clear();
    
    // Shutdown executor service
    executor.shutdown();
    try {
      if (!executor.awaitTermination(5, TimeUnit.SECONDS)) {
        log.warn("Executor did not terminate gracefully, forcing shutdown");
        executor.shutdownNow();
        if (!executor.awaitTermination(5, TimeUnit.SECONDS)) {
          log.error("Executor did not terminate after forced shutdown");
        }
      }
    } catch (InterruptedException e) {
      log.warn("Interrupted while waiting for executor termination");
      executor.shutdownNow();
      Thread.currentThread().interrupt();
    }
    
    log.info("PlanificationService cleanup completed");
  }
}<|MERGE_RESOLUTION|>--- conflicted
+++ resolved
@@ -51,14 +51,10 @@
 
     // Usar el nuevo constructor que incluye eventPublisher y sessionId
     PlanificationEngine engine = new PlanificationEngine(network, notifier, algorithmTime, algorithmDuration,
-<<<<<<< HEAD
-                                                         eventPublisher, planificationId,()->{
+                                                         incidents, eventPublisher, planificationId,()->{
       System.out.println("Removing");
       planification.remove(planificationId);
     });
-=======
-                                                         incidents, eventPublisher, planificationId);
->>>>>>> 95f6c63b
     stopPlanification(planificationId);
     planification.put(planificationId, engine);
     executor.execute(engine);
