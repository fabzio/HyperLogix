package com.hyperlogix.server.services.planification;

import java.time.Duration;
import java.time.LocalDateTime;
import java.util.List;
import java.util.Map;
import java.util.concurrent.ConcurrentHashMap;
import java.util.concurrent.ExecutorService;
import java.util.concurrent.Executors;
import java.util.concurrent.ScheduledExecutorService;
import java.util.concurrent.TimeUnit;

import org.springframework.beans.factory.annotation.Autowired;
import org.springframework.context.ApplicationEventPublisher;
import org.springframework.messaging.simp.SimpMessagingTemplate;
import org.springframework.stereotype.Service;

import com.hyperlogix.server.domain.Incident;
import com.hyperlogix.server.domain.PLGNetwork;
import com.hyperlogix.server.features.planification.dtos.PlanificationResponseEvent;

import jakarta.annotation.PreDestroy;
import lombok.extern.slf4j.Slf4j;

@Service
@Slf4j
public class PlanificationService {
  @Autowired
  private ApplicationEventPublisher eventPublisher;
  @Autowired
  private SimpMessagingTemplate messaging;
  private final Map<String, PlanificationEngine> planification = new ConcurrentHashMap<>();
  private final ExecutorService executor = Executors.newCachedThreadPool(r -> {
    Thread t = new Thread(r, "PlanificationService-" + System.currentTimeMillis());
    t.setDaemon(true);
    return t;
  });
<<<<<<< HEAD
private final ScheduledExecutorService scheduler = Executors.newScheduledThreadPool(1);
=======
  private final ScheduledExecutorService scheduler = Executors.newScheduledThreadPool(1);

>>>>>>> 48d07df2
  public void startPlanification(String planificationId, PLGNetwork network, LocalDateTime algorithmTime,
      Duration algorithmDuration) {
    startPlanification(planificationId, network, algorithmTime, algorithmDuration, List.of());
  }

  public void startPlanification(String planificationId, PLGNetwork network, LocalDateTime algorithmTime,
      Duration algorithmDuration, List<Incident> incidents) {
    PlanificationNotifier notifier = routes -> {
      PlanificationResponseEvent responseEvent = new PlanificationResponseEvent(planificationId, routes);
      messaging.convertAndSend("/topic/planification/response",
          responseEvent);
      eventPublisher.publishEvent(responseEvent);
    };

    // Usar el nuevo constructor que incluye eventPublisher y sessionId
    PlanificationEngine engine = new PlanificationEngine(network, notifier, algorithmTime, algorithmDuration,
        incidents, eventPublisher, planificationId, () -> {
          System.out.println("Removing");
          planification.remove(planificationId);
        });
    stopPlanification(planificationId);
    planification.put(planificationId, engine);
    executor.execute(engine);
<<<<<<< HEAD
    // Schedule removal if running for more than 60 seconds (aumentado de 30)
    scheduler.schedule(() -> {
      if (planification.containsKey(planificationId)) {
        log.warn("Planification {} running for more than 60 seconds, removing...", planificationId);
        stopPlanification(planificationId);
      }
    }, 120, TimeUnit.SECONDS);

=======

    // Schedule removal if running for more than 5 seconds
    scheduler.schedule(() -> {
      if (planification.containsKey(planificationId)) {
        log.warn("Planification {} running for more than 5 seconds, removing...", planificationId);
        stopPlanification(planificationId);
      }
    }, 5, TimeUnit.SECONDS);
>>>>>>> 48d07df2
  }

  public void stopPlanification(String planificationId) {
    PlanificationEngine engine = planification.get(planificationId);
    if (engine != null) {
      engine.stop();
      planification.remove(planificationId);
    }
  }

  public PlanificationStatus getPlanificationStatus(String planificationId) {
    PlanificationEngine engine = planification.get(planificationId);
    if (engine != null) {
      return engine.getStatus();
    }
    return new PlanificationStatus(false, 0);
  }

  /**
   * Cleanup resources when the service is being destroyed
   */
  @PreDestroy
  public void cleanup() {
    log.info("Cleaning up PlanificationService resources...");

    // Stop all running planifications
    planification.values().forEach(PlanificationEngine::stop);
    planification.clear();

    // Shutdown executor service
    executor.shutdown();
    try {
      if (!executor.awaitTermination(5, TimeUnit.SECONDS)) {
        log.warn("Executor did not terminate gracefully, forcing shutdown");
        executor.shutdownNow();
        if (!executor.awaitTermination(5, TimeUnit.SECONDS)) {
          log.error("Executor did not terminate after forced shutdown");
        }
      }
    } catch (InterruptedException e) {
      log.warn("Interrupted while waiting for executor termination");
      executor.shutdownNow();
      Thread.currentThread().interrupt();
    }

    // Shutdown scheduler
    scheduler.shutdown();
    try {
      if (!scheduler.awaitTermination(5, TimeUnit.SECONDS)) {
        log.warn("Scheduler did not terminate gracefully, forcing shutdown");
        scheduler.shutdownNow();
        if (!scheduler.awaitTermination(5, TimeUnit.SECONDS)) {
          log.error("Scheduler did not terminate after forced shutdown");
        }
      }
    } catch (InterruptedException e) {
      log.warn("Interrupted while waiting for scheduler termination");
      scheduler.shutdownNow();
      Thread.currentThread().interrupt();
    }

    log.info("PlanificationService cleanup completed");
  }
}<|MERGE_RESOLUTION|>--- conflicted
+++ resolved
@@ -35,12 +35,8 @@
     t.setDaemon(true);
     return t;
   });
-<<<<<<< HEAD
 private final ScheduledExecutorService scheduler = Executors.newScheduledThreadPool(1);
-=======
-  private final ScheduledExecutorService scheduler = Executors.newScheduledThreadPool(1);
 
->>>>>>> 48d07df2
   public void startPlanification(String planificationId, PLGNetwork network, LocalDateTime algorithmTime,
       Duration algorithmDuration) {
     startPlanification(planificationId, network, algorithmTime, algorithmDuration, List.of());
@@ -64,7 +60,6 @@
     stopPlanification(planificationId);
     planification.put(planificationId, engine);
     executor.execute(engine);
-<<<<<<< HEAD
     // Schedule removal if running for more than 60 seconds (aumentado de 30)
     scheduler.schedule(() -> {
       if (planification.containsKey(planificationId)) {
@@ -72,17 +67,6 @@
         stopPlanification(planificationId);
       }
     }, 120, TimeUnit.SECONDS);
-
-=======
-
-    // Schedule removal if running for more than 5 seconds
-    scheduler.schedule(() -> {
-      if (planification.containsKey(planificationId)) {
-        log.warn("Planification {} running for more than 5 seconds, removing...", planificationId);
-        stopPlanification(planificationId);
-      }
-    }, 5, TimeUnit.SECONDS);
->>>>>>> 48d07df2
   }
 
   public void stopPlanification(String planificationId) {
