import type { RegisterOrderRequest, TruckBreakdownRequest } from '@/api'
import QueryKeys from '@/const/QueryKeys'
import { useOperationStore } from '@/features/dashboard/store/operation'
import {
  cancelOrder,
  getOperationStatus,
  registerOrder,
  reportIncident,
  reportTruckBreakdown,
  reportTruckMaintenance,
  restoreTruckToIdle,
  sendSimulationCommand,
  triggerManualReplanification,
} from '@/services/OperationService'
import { useMutation, useQuery, useQueryClient } from '@tanstack/react-query'

export function useRegisterOrder() {
  const queryClient = useQueryClient()
  const { addOrder, setSubmittingOrder } = useOperationStore()

  return useMutation({
    mutationFn: registerOrder,
    onMutate: () => {
      setSubmittingOrder(true)
    },
    onSuccess: (_, variables: RegisterOrderRequest) => {
      // Add to local store for immediate UI feedback
      if (
        variables.id &&
        variables.clientId &&
        variables.location &&
        variables.date &&
        variables.requestedGLP &&
        variables.location.x !== undefined &&
        variables.location.y !== undefined
      ) {
        addOrder({
          id: variables.id,
          clientId: variables.clientId,
          location: { x: variables.location.x, y: variables.location.y },
          requestedGLP: variables.requestedGLP,
          deliveredGLP: 0,
          date: variables.date,
          limitTime: variables.deliveryLimit || '',
          maxDeliveryDate: variables.deliveryLimit || '',
          status: 'PENDING',
        })
      }
      // Invalidate related queries
      queryClient.invalidateQueries({ queryKey: [QueryKeys.ORDERS] })
      setSubmittingOrder(false)
    },
    onError: () => {
      setSubmittingOrder(false)
    },
  })
}

export function useReportTruckBreakdown() {
  const queryClient = useQueryClient()

  return useMutation({
    mutationFn: ({
      truckId,
      request,
    }: { truckId: string; request: TruckBreakdownRequest }) =>
      reportTruckBreakdown(truckId, request),
    onSuccess: () => {
      // Invalidate trucks and operation queries
      queryClient.invalidateQueries({ queryKey: [QueryKeys.TRUCKS] })
      queryClient.invalidateQueries({ queryKey: [QueryKeys.OPERATION] })
    },
  })
}

export function useReportTruckMaintenance() {
  const queryClient = useQueryClient()

  return useMutation({
    mutationFn: ({
      truckId,
      request,
    }: { truckId: string; request: TruckBreakdownRequest }) =>
      reportTruckMaintenance(truckId, request),
    onSuccess: () => {
      // Invalidate trucks and operation queries
      queryClient.invalidateQueries({ queryKey: [QueryKeys.TRUCKS] })
      queryClient.invalidateQueries({ queryKey: [QueryKeys.OPERATION] })
    },
  })
}

export function useRestoreTruckToIdle() {
  const queryClient = useQueryClient()

  return useMutation({
    mutationFn: ({ truckId }: { truckId: string }) =>
      restoreTruckToIdle(truckId),
    onSuccess: () => {
      // Invalidate trucks and operation queries
      queryClient.invalidateQueries({ queryKey: [QueryKeys.TRUCKS] })
      queryClient.invalidateQueries({ queryKey: [QueryKeys.OPERATION] })
    },
  })
}

export function useManualReplanification() {
  const queryClient = useQueryClient()

  return useMutation({
    mutationFn: triggerManualReplanification,
    onSuccess: () => {
      // Invalidate operation-related queries to get fresh data
      queryClient.invalidateQueries({ queryKey: [QueryKeys.OPERATION] })
    },
  })
}

export function useOperationStatus() {
  return useQuery({
    queryKey: [QueryKeys.OPERATION, 'status'],
    queryFn: getOperationStatus,
    refetchInterval: 30000, // Refetch every 30 seconds
  })
}

export function useOperationCommand() {
  const queryClient = useQueryClient()

  return useMutation({
    mutationFn: (
      command: 'PAUSE' | 'RESUME' | 'ACCELERATE' | 'DESACCELERATE',
    ) => sendSimulationCommand(command),
    onSuccess: () => {
      // Invalidate operation status to get updated state
      queryClient.invalidateQueries({
        queryKey: [QueryKeys.OPERATION, 'status'],
      })
    },
  })
}

export function useCancelOrder() {
  const queryClient = useQueryClient()
  const { updateOrderStatus } = useOperationStore()

  return useMutation({
    mutationFn: (orderId: string) => cancelOrder(orderId),
    onSuccess: (_, orderId) => {
      // Update local store to remove the order immediately
<<<<<<< HEAD
      updateOrderStatus(orderId, 'CANCELLED')
=======
      // biome-ignore lint/suspicious/noExplicitAny: <explanation>
      updateOrderStatus(orderId, 'CANCELLED' as any)
>>>>>>> 48d07df2
      // Invalidate operation-related queries to get fresh data
      queryClient.invalidateQueries({ queryKey: [QueryKeys.OPERATION] })
    },
  })
}

export const useReportIncident = () => {
  const queryClient = useQueryClient()

  return useMutation({
    mutationFn: ({
      truckCode,
      incidentType,
      incidentTrun,
    }: {
      truckCode: string
      incidentType: 'TI1' | 'TI2' | 'TI3'
      incidentTrun: 'T1' | 'T2' | 'T3'
    }) => {
      return reportIncident(truckCode, incidentType, incidentTrun)
    },
    onSuccess: () => {
      // Invalidate trucks and operation queries
      queryClient.invalidateQueries({ queryKey: [QueryKeys.TRUCKS] })
      queryClient.invalidateQueries({ queryKey: [QueryKeys.OPERATION] })
    },
  })
}<|MERGE_RESOLUTION|>--- conflicted
+++ resolved
@@ -148,12 +148,7 @@
     mutationFn: (orderId: string) => cancelOrder(orderId),
     onSuccess: (_, orderId) => {
       // Update local store to remove the order immediately
-<<<<<<< HEAD
       updateOrderStatus(orderId, 'CANCELLED')
-=======
-      // biome-ignore lint/suspicious/noExplicitAny: <explanation>
-      updateOrderStatus(orderId, 'CANCELLED' as any)
->>>>>>> 48d07df2
       // Invalidate operation-related queries to get fresh data
       queryClient.invalidateQueries({ queryKey: [QueryKeys.OPERATION] })
     },
